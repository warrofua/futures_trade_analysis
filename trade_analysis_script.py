--- conflicted
+++ resolved
@@ -778,15 +778,10 @@
                 border-collapse: collapse;
                 margin-top: 1rem;
                 font-size: 0.95rem;
-<<<<<<< HEAD
                 overflow: hidden;
                 border-radius: 0.95rem;
                 box-shadow: 0 12px 32px rgba(15, 23, 42, 0.08);
                 border: 1px solid var(--divider-color);
-=======
-                border-radius: 0.85rem;
-                box-shadow: 0 12px 28px rgba(15, 23, 42, 0.08);
->>>>>>> 8b807cc5
             }}
             .styled-table thead {{
                 background: linear-gradient(120deg, rgba(99, 102, 241, 0.22), rgba(96, 165, 250, 0.18));
